# Changelog

All notable changes to this project will be documented in this file.

## Unreleased

 - Added DatabaseProvider and withDatabase Higher-Order Component to reduce prop drilling.

## 0.7.0 - 2018-10-31

### Deprecations

- [Schema] Column type 'bool' is deprecated — change to 'boolean'

### New

<<<<<<< HEAD
- Fixed "dependency cycle" warning
- Fixed typos in README.md
=======
- Added support for Schema Migrations. See documentation for more details.
>>>>>>> 67baa837

### Changes

- Fixed "dependency cycle" warning
- [SQLite] Fixed rare cases where database could be left in an unusable state (added missing transaction)
- [Flow] Fixes `oneOf()` typing and some other variance errors
- [React Native] App should launch a little faster, because schema is only compiled on demand now
<<<<<<< HEAD
- Added fundaments for integration of Danger with Jest

### Changed

- Updated Flow to 0.83

### Refactoring

- [WIP] Migrations
=======
- Updated Flow to 0.85
>>>>>>> 67baa837

## 0.6.2 - 2018-10-04

### Deprecations

- The `@nozbe/watermelondb/babel/cjs` / `@nozbe/watermelondb/babel/esm` Babel plugin that ships with Watermelon is deprecated and no longer necessary. Delete it from your Babel config as it will be removed in a future update

### Refactoring

- Removed dependency on `async` (Web Worker should be ~30KB smaller)
- Refactored `Collection` and `simpleObserver` for getting changes in an array and also adds CollectionChangeTypes for differentiation between different changes
- Updated dependencies
- Simplified build system by using relative imports
- Simplified build package by outputting CJS-only files

## 0.6.1 - 2018-09-20

### Added

- Added iOS and Android integration tests and lint checks to TravisCI

### Changed

- Changed Flow setup for apps using Watermelon - see docs/Advanced/Flow.md
- Improved documentation, and demo code
- Updated dependencies

### Fixed

- Add quotes to all names in sql queries to allow keywords as table or column names
- Fixed running model tests in apps with Watermelon in the loop
- Fixed Flow when using Watermelon in apps

## 0.6.0 - 2018-09-05

Initial release of WatermelonDB<|MERGE_RESOLUTION|>--- conflicted
+++ resolved
@@ -14,12 +14,8 @@
 
 ### New
 
-<<<<<<< HEAD
-- Fixed "dependency cycle" warning
-- Fixed typos in README.md
-=======
 - Added support for Schema Migrations. See documentation for more details.
->>>>>>> 67baa837
+- Added fundaments for integration of Danger with Jest
 
 ### Changes
 
@@ -27,19 +23,8 @@
 - [SQLite] Fixed rare cases where database could be left in an unusable state (added missing transaction)
 - [Flow] Fixes `oneOf()` typing and some other variance errors
 - [React Native] App should launch a little faster, because schema is only compiled on demand now
-<<<<<<< HEAD
-- Added fundaments for integration of Danger with Jest
-
-### Changed
-
-- Updated Flow to 0.83
-
-### Refactoring
-
-- [WIP] Migrations
-=======
+- Fixed typos in README.md
 - Updated Flow to 0.85
->>>>>>> 67baa837
 
 ## 0.6.2 - 2018-10-04
 
