# Changelog

All notable changes to this project will be documented in this file.

## Unreleased

### Changes
- [Database] You can now update the random id schema by importing `import { setGenerator } from '@nozbe/watermelondb/utils/common/randomId'` and then calling `setGenerator(newGenenerator)`. This allows WatermelonDB to create specific IDs for example if your backend uses UUIDs.
<<<<<<< HEAD
- [Typescript] Type improvements to SQLiteAdapter and Database
=======
- [Tests] remove cleanup for react-hooks-testing-library@0.5.0 compatibility
>>>>>>> 89041b83

## 0.12.2 - 2019-04-19

### Fixes

- [TypeScript] 'Cannot use 'in' operator to search for 'initializer'; decorator fix

### Changes
- [Database] You can now pass falsy values to `Database.batch(...)` (false, null, undefined). This is
    useful in keeping code clean when doing operations conditionally. (Also works with `model.batch(...)`)
- [Decorators]. You can now use `@action` on methods of any object that has a `database: Database`
     property, and `@field @children @date @relation @immutableRelation @json @text @nochange` decorators on
     any object with a `asModel: Model` property.
- [Sync] Adds a temporary/experimental `_unsafeBatchPerCollection: true` flag to `synchronize()`. This
     causes server changes to be committed to database in multiple batches, and not one. This is NOT preferred
     for reliability and performance reasons, but it works around a memory issue that might cause your app
     to crash on very large syncs (>20,000 records). Use this only if necessary. Note that this option
     might be removed at any time if a better solution is found.

## 0.12.1 - 2019-04-01

### ⚠️ Hotfix

- [iOS] Fix runtime crash when built with Xcode 10.2 (Swift 5 runtime).

    **⚠️ Note**: You need to upgrade to React Native 0.59.3 for this to work. If you can't upgrade
    React Native yet, either stick to Xcode 10.1 or manually apply this patch:
    https://github.com/Nozbe/WatermelonDB/pull/302/commits/aa4e08ad0fa55f434da2a94407c51fc5ff18e506

### Changes

- [Sync] Adds basic sync logging capability to Sync. Pass an empty object to `synchronize()` to populate it with diagnostic information:
    ```js
    const log = {}
    await synchronize({ database, log, ...})
    console.log(log.startedAt)
    ```
    See Sync documentation for more details.

## 0.12.0 - 2019-03-18

### Added

- [Hooks] new `useDatabase` hook for consuming the Database Context:
   ```js
   import { useDatabase } from '@nozbe/watermelondb/hooks';
   const Component = () => {
      const database = useDatabase();
   }
   ```
- [TypeScript] added `.d.ts` files. Please note: TypeScript definitions are currently incomplete and should be used as a guide only. **PRs for improvements would be greatly appreciated!**

### Performance

- Improved UI performance by consolidating multiple observation emissions into a single per-collection batch emission when doing batch changes

## 0.11.0 - 2019-03-12

### Breaking

- ⚠️ Potentially BREAKING fix: a `@date` field now returns a Jan 1, 1970 date instead of `null` if the field's raw value is `0`.
   This is considered a bug fix, since it's unexpected to receive a `null` from a getter of a field whose column schema doesn't say `isOptional: true`.
   However, if you relied on this behavior, this might be a breaking change.
- ⚠️ BREAKING: `Database.unsafeResetDatabase()` now requires that you run it inside an Action

### Bug fixes

- [Sync] Fixed an issue where synchronization would continue running despite `unsafeResetDatabase` being called
- [Android] fix compile error for kotlin 1.3+

### Other changes

- Actions are now aborted when `unsafeResetDatabase()` is called, making reseting database a little bit safer
- Updated demo dependencies
- LokiJS is now a dependency of WatermelonDB (although it's only required for use on the web)
- [Android] removed unused test class
- [Android] updated ktlint to `0.30.0`

## 0.10.1 - 2019-02-12

### Changes

- [Android] Changed `compile` to `implementation` in Library Gradle file
  - ⚠️ might break build if you are using Android Gradle Plugin <3.X
- Updated `peerDependency` `react-native` to `0.57.0`
- [Sync] Added `hasUnsyncedChanges()` helper method
- [Sync] Improved documentation for backends that can't distinguish between `created` and `updated` records
- [Sync] Improved diagnostics / protection against edge cases
- [iOS] Add missing `header search path` to support **ejected** expo project.
- [Android] Fix crash on android < 5.0
- [iOS] `SQLiteAdapter`'s `dbName` path now allows you to pass an absolute path to a file, instead of a name
- [Web] Add adaptive layout for demo example with smooth scrolling for iOS

## 0.10.0 - 2019-01-18

### Breaking

- **BREAKING:** Table column `last_modified` is no longer automatically added to all database tables. If
  you don't use this column (e.g. in your custom sync code), you don't have to do anything.
  If you do, manually add this column to all table definitions in your Schema:
  ```
  { name: 'last_modified', type: 'number', isOptional: true }
  ```
  **Don't** bump schema version or write a migration for this.

### New

- **Actions API**.

  This was actually released in 0.8.0 but is now documented in [CRUD.md](./docs/CRUD.md) and [Actions.md](./docs/Actions.md).
  With Actions enabled, all create/update/delete/batch calls must be wrapped in an Action.

  To use Actions, call `await database.action(async () => { /* perform writes here */ }`, and in
  Model instance methods, you can just decorate the whole method with `@action`.

  This is necessary for Watermelon Sync, and also to enable greater safety and consistency.

  To enable actions, add `actionsEnabled: true` to `new Database({ ... })`. In a future release this
  will be enabled by default, and later, made mandatory.

  See documentation for more details.
- **Watermelon Sync Adapter** (Experimental)

  Added `synchronize()` function that allows you to easily add full synchronization capabilities to
  your Watermelon app. You only need to provide two fetch calls to your remote server that conforms
  to Watermelon synchronization protocol, and all the client-side processing (applying remote changes,
  resolving conflicts, finding local changes, and marking them as synced) is done by Watermelon.

  See documentation for more details.

- **Support caching for non-global IDs at Native level**

## 0.9.0 - 2018-11-23

### New

- Added `Q.like` - you can now make queries similar to SQL `LIKE`

## 0.8.0 - 2018-11-16

### New

- Added `DatabaseProvider` and `withDatabase` Higher-Order Component to reduce prop drilling
- Added experimental Actions API. This will be documented in a future release.

### Fixes

- Fixes crash on older Android React Native targets without `jsc-android` installed

## 0.7.0 - 2018-10-31

### Deprecations

- [Schema] Column type 'bool' is deprecated — change to 'boolean'

### New

- Added support for Schema Migrations. See documentation for more details.
- Added fundaments for integration of Danger with Jest

### Changes

- Fixed "dependency cycle" warning
- [SQLite] Fixed rare cases where database could be left in an unusable state (added missing transaction)
- [Flow] Fixes `oneOf()` typing and some other variance errors
- [React Native] App should launch a little faster, because schema is only compiled on demand now
- Fixed typos in README.md
- Updated Flow to 0.85

## 0.6.2 - 2018-10-04

### Deprecations

- The `@nozbe/watermelondb/babel/cjs` / `@nozbe/watermelondb/babel/esm` Babel plugin that ships with Watermelon is deprecated and no longer necessary. Delete it from your Babel config as it will be removed in a future update

### Refactoring

- Removed dependency on `async` (Web Worker should be ~30KB smaller)
- Refactored `Collection` and `simpleObserver` for getting changes in an array and also adds CollectionChangeTypes for differentiation between different changes
- Updated dependencies
- Simplified build system by using relative imports
- Simplified build package by outputting CJS-only files

## 0.6.1 - 2018-09-20

### Added

- Added iOS and Android integration tests and lint checks to TravisCI

### Changed

- Changed Flow setup for apps using Watermelon - see docs/Advanced/Flow.md
- Improved documentation, and demo code
- Updated dependencies

### Fixed

- Add quotes to all names in sql queries to allow keywords as table or column names
- Fixed running model tests in apps with Watermelon in the loop
- Fixed Flow when using Watermelon in apps

## 0.6.0 - 2018-09-05

Initial release of WatermelonDB<|MERGE_RESOLUTION|>--- conflicted
+++ resolved
@@ -6,11 +6,8 @@
 
 ### Changes
 - [Database] You can now update the random id schema by importing `import { setGenerator } from '@nozbe/watermelondb/utils/common/randomId'` and then calling `setGenerator(newGenenerator)`. This allows WatermelonDB to create specific IDs for example if your backend uses UUIDs.
-<<<<<<< HEAD
 - [Typescript] Type improvements to SQLiteAdapter and Database
-=======
 - [Tests] remove cleanup for react-hooks-testing-library@0.5.0 compatibility
->>>>>>> 89041b83
 
 ## 0.12.2 - 2019-04-19
 
