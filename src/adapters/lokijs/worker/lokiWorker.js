// @flow

// don't import whole `utils` to keep worker size small
import logError from '../../../utils/common/logError'
import invariant from '../../../utils/common/invariant'

import LokiExecutor from './executor'
<<<<<<< HEAD
import queue, { type QueueObject } from './helpers/queue'
import {
  actions,
  responseActions,
  type WorkerExecutorAction,
  type WorkerResponseAction,
} from '../common'
=======
import queue, { type QueueObject } from './queue'
import { actions, responseActions, type WorkerExecutorAction } from '../common'
>>>>>>> 7ed43d24

const ExecutorProto = LokiExecutor.prototype
const executorMethods = {
  [actions.SETUP]: ExecutorProto.setUp,
  [actions.FIND]: ExecutorProto.find,
  [actions.QUERY]: ExecutorProto.query,
  [actions.COUNT]: ExecutorProto.count,
  [actions.CREATE]: ExecutorProto.create,
  [actions.BATCH]: ExecutorProto.batch,
  [actions.UPDATE]: ExecutorProto.update,
  [actions.DESTROY_PERMANENTLY]: ExecutorProto.destroyPermanently,
  [actions.UNSAFE_RESET_DATABASE]: ExecutorProto.unsafeResetDatabase,
  [actions.GET_LOCAL]: ExecutorProto.getLocal,
  [actions.SET_LOCAL]: ExecutorProto.setLocal,
  [actions.REMOVE_LOCAL]: ExecutorProto.removeLocal,
  [actions.MARK_AS_DELETED]: ExecutorProto.markAsDeleted,
  [actions.GET_DELETED_RECORDS]: ExecutorProto.getDeletedRecords,
  [actions.DESTROY_DELETED_RECORDS]: ExecutorProto.destroyDeletedRecords,
  [actions.UNSAFE_CLEAR_CACHED_RECORDS]: ExecutorProto.unsafeClearCachedRecords,
}

const { RESPONSE_SUCCESS, RESPONSE_ERROR } = responseActions

export default class LokiWorker {
  workerContext: DedicatedWorkerGlobalScope

  executor: ?LokiExecutor

  asyncQueue: QueueObject<WorkerExecutorAction, WorkerResponseAction>

  constructor(workerContext: DedicatedWorkerGlobalScope): void {
    this.workerContext = workerContext
    this._setUpQueue()
    // listen for messages

    // https://github.com/facebook/flow/blob/master/lib/bom.js#L504
    // looks like incorrect type, should be: onmessage: (ev: MessageEvent) => any;
    // PR: https://github.com/facebook/flow/pull/6100
    const context = (this.workerContext: any)
    context.onmessage = (e: MessageEvent) => {
      this.asyncQueue.push((e.data: any), (action: WorkerResponseAction) => {
        const { type, payload } = action

        this.workerContext.postMessage({
          type,
          payload,
        })
      })
    }
  }

  _setUpQueue(): void {
    this.asyncQueue = queue(async (action: WorkerExecutorAction, callback) => {
      try {
        const { type, payload } = action
        invariant(type in actions, `Unknown worker action ${type}`)

        // app just launched, set up executor with options sent
        if (type === actions.SETUP) {
          invariant(!this.executor, `Loki executor already set up - cannot set up again`)
          const [options] = payload
          this.executor = new LokiExecutor(options)
        }

        // run action
        invariant(this.executor, `Cannot run actions because executor is not set up`)

        const runExecutorAction = executorMethods[type].bind(this.executor)
        const data = await runExecutorAction(...payload)

        callback({
          type: RESPONSE_SUCCESS,
          payload: data,
        })
      } catch (error) {
        // Main process only receives error message — this logError is to retain call stack
        logError(error)
        callback({
          type: RESPONSE_ERROR,
          payload: error,
        })
      }
    })
  }
}<|MERGE_RESOLUTION|>--- conflicted
+++ resolved
@@ -5,18 +5,13 @@
 import invariant from '../../../utils/common/invariant'
 
 import LokiExecutor from './executor'
-<<<<<<< HEAD
-import queue, { type QueueObject } from './helpers/queue'
+import queue, { type QueueObject } from './queue'
 import {
   actions,
   responseActions,
   type WorkerExecutorAction,
   type WorkerResponseAction,
 } from '../common'
-=======
-import queue, { type QueueObject } from './queue'
-import { actions, responseActions, type WorkerExecutorAction } from '../common'
->>>>>>> 7ed43d24
 
 const ExecutorProto = LokiExecutor.prototype
 const executorMethods = {
